--- conflicted
+++ resolved
@@ -119,8 +119,9 @@
     'django.contrib.admin',
     # Uncomment the next line to enable admin documentation:
     'django.contrib.admindocs',
-<<<<<<< HEAD
-    'reversion'
+    'reversion',
+    'test_project.test_app',
+    'south',
 )
 
 # A sample logging configuration. The only tangible logging
@@ -144,10 +145,4 @@
             'propagate': True,
         },
     }
-}
-=======
-    'reversion',
-    'test_project.test_app',
-    'south',
-)
->>>>>>> 8bd5323d
+}